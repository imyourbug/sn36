use std::fs::File;
use std::fs;
use std::ops::{Deref, DerefMut};
use std::path::{Path, PathBuf};
use std::simd::Simd;

use anyhow::Result;
use memmap2::{MmapMut, MmapOptions};
use reqwest::Client;
use serde::{Deserialize, Serialize};
use substrate_interface::Keypair;
use neuron::{AccountId, config, NeuronInfoLite, Subtensor};
use tempfile::{tempfile, NamedTempFile};
use tokio::time::{Duration, sleep};
use tracing::{error, info};
use crate::models::ComputationData;

struct MemoryMappedFile {
    mmap: MmapMut,
    file: File,
    path: PathBuf,
}

impl MemoryMappedFile {
    fn new(file: File, path: impl AsRef<Path>) -> Self {
        // SAFETY: This would typically not be safe as this is technically a self-referential
        //  struct. Mmap is using a reference of `&file` without a lifetime. However this works as
        //  mmap uses the file descriptor internally, so even if {File} is moved, the descriptor
        //  remains the same, and the file descriptor is closed at the same time the mmap is closed.
        let mmap = unsafe { MmapOptions::new().map_mut(&file) }.unwrap();

        Self {
            mmap,
            file,
            path: path.as_ref().to_path_buf(),
        }
    }
}

struct MemoryMappedStorage {
    temporary_file: MemoryMappedFile,
    storage_path: PathBuf,
}

impl MemoryMappedStorage {
    fn new(storage_path: impl AsRef<Path>) -> Self {
        let temporary_file_path = NamedTempFile::new().unwrap();

        fs::rename(&storage_path, &temporary_file_path);

        let memored_mapped_temporary_file = MemoryMappedFile::new(temporary_file_path.reopen().unwrap(), temporary_file_path.path().to_owned());

        Self {
            temporary_file: memored_mapped_temporary_file,
            storage_path: storage_path.as_ref().to_path_buf(),

        }
    }

    fn flush(&self) -> Result<()> {
        self.temporary_file.mmap.flush()?;
        fs::rename(&self.temporary_file.path, &self.storage_path)?;

        Ok(())
    }
}

impl Deref for MemoryMappedStorage {
    type Target = [u8];

    fn deref(&self) -> &Self::Target {
        &self.temporary_file.mmap
    }
}

impl DerefMut for MemoryMappedStorage {

    fn deref_mut(&mut self) -> &mut Self::Target {
        &mut self.temporary_file.mmap
    }
}

impl Drop for MemoryMappedStorage {
    fn drop(&mut self) {
        // TODO Handle drop errors
        self.flush().unwrap();
    }
}

#[derive(Debug, Serialize, Deserialize, Default)]
struct ValidatorState {
    step: u64,
    hotkeys: Vec<AccountId>,
    scores: Vec<f64>,
}

pub struct Validator {
    keypair: Keypair,
    subtensor: Subtensor,
    neurons: Vec<NeuronInfoLite>,
    uid: u16,
    client: Client,

    current_row: MemoryMappedStorage,
    center_column: MemoryMappedStorage,
    state: ValidatorState,

    last_metagraph_sync: u64,
}

impl Validator {
    fn find_neuron_info(neurons: &[NeuronInfoLite], account_id: AccountId) -> Option<&NeuronInfoLite> {
        neurons
            .iter()
            .find(|neuron| neuron.hotkey == account_id)
    }

    fn not_registered(account_id: AccountId) -> ! {
        panic!("Hotkey {account_id} is not registered in {}", config::NETUID);
    }

    pub async fn new() -> Self {
        let keypair = load_hotkey_keypair(
            &config::WALLET_NAME,
            &config::HOTKEY_NAME,
        ).unwrap();

        let subtensor = Subtensor::new(&config::CHAIN_ENDPOINT).unwrap();

        let neurons: Vec<NeuronInfoLite> = subtensor.get_neurons(config::NETUID).unwrap();

        let neuron_info = Self::find_neuron_info(&neurons, keypair.account_id());

        let uid = if let Some(neuron_info) = neuron_info {
            neuron_info.uid
        } else {
            Self::not_registered(keypair.account_id());
        };

        let hotkeys: Vec<String> = neurons.map(|neuron| neuron.hotkey);
        let scores = vec![0.0; hotkeys.len()];

        let state = ValidatorState {
            step: 1,
            scores,
            hotkeys,
        };

        let current_row = MemoryMappedStorage::new("current_row.bin");
        let center_column = MemoryMappedStorage::new("center_column.bin");

        let mut validator = Self {
            keypair,
            subtensor,
            neurons,
            uid,
            client: Client::new(),
            current_row,
            center_column,
            state,
            last_metagraph_sync: 0,
        };

        validator.load_state().unwrap();

        validator
    }

    fn state_path(&self) -> PathBuf {
        let home = dirs::home_dir().expect("Could not find home directory");
        home.join(".bittensor")
            .join("miners")
            .join(&config::WALLET_NAME)
            .join(&config::HOTKEY_NAME)
            .join(format!("netuid{}", config::NETUID))
            .join("validator")
            .join("state.json")
    }

    fn save_state(&self) -> Result<()> {
        let path = self.state_path();

        if let Some(parent) = path.parent() {
            fs::create_dir_all(parent)?;
        }

        let json = serde_json::to_string(&self.state)?;

        fs::write(&path, json)?;

        Ok(())
    }

    fn load_state(&mut self) -> Result<()> {
        let path = self.state_path();
        if !path.exists() {
            return Ok(());
        }

        let json = fs::read_to_string(&path)?;

        self.state = serde_json::from_str(&json)?;

        Ok(())
    }

    async fn sync(&mut self, block: Option<u64>) -> Result<()> {
        self.neurons = self.subtensor.get_neurons(config::NETUID).await?;

        let block = block.unwrap_or_else(|| self.subtensor.get_block_number());
        self.last_metagraph_sync = block;

        let neuron_info = Self::find_neuron_info(&self.neurons, self.keypair.account_id());

        let neuron_info = if let Some(neuron_info) = neuron_info {
            neuron_info
        } else {
            Self::not_registered(self.keypair.account_id());
        };

        self.uid = neuron_info.uid;

        // Update scores array size if needed
        if self.state.hotkeys.len() != self.neurons.len() {
            let mut new_scores = vec![0.0; self.neurons.len()];
            new_scores[..self.state.scores.len()].copy_from_slice(&self.state.scores);
            self.state.scores = new_scores;
        }

        // Set weights if enough time has passed
<<<<<<< HEAD
        if block - neuron_info.last_update >= config::EPOCH_LENGTH {
            self.set_weights()?;
=======
        let node = &self.metagraph.nodes[&self.keypair.ss58_address()];
        if block - node.last_updated >= EPOCH_LENGTH {
            self.subtensor.set_weights()?;
>>>>>>> 63e90372
        }

        Ok(())
    }

    async fn do_step(&mut self) -> Result<()> {
        info!("Evolution step {}", self.state.step);

        let current_block = self.subtensor.get_block_number().await?;
        let elapsed_blocks = current_block - self.last_metagraph_sync;

        if elapsed_blocks >= *config::EPOCH_LENGTH {
            self.sync(Some(current_block)).await?;
        }

        // Wait for miners if needed
        while self.valid_miners.is_empty() {
            info!("Not enough miners to compute step, waiting until next sync");
            sleep(Duration::from_secs((*config::EPOCH_LENGTH - elapsed_blocks) as u64)).await;
            self.sync(None).await?;
        }

        // Distribute work among miners
        let chunk_size = (self.current_row.len() as f64 / self.valid_miners.len() as f64).ceil() as usize;
        let mut chunks = Vec::new();
        let mut current_pos = 0;

        for &uid in &self.valid_miners {
            let end = (current_pos + chunk_size).min(self.current_row.len());
            let chunk = self.current_row.slice(s![current_pos..end]).to_vec();
            chunks.push((uid, chunk));
            current_pos = end;
            if current_pos >= self.current_row.len() {
                break;
            }
        }

        // Make concurrent requests
        let futures: Vec<_> = chunks.into_iter().map(|(uid, chunk)| {
            let data = ComputationData { parts: chunk };
            async move {
                let node = &self.neurons[uid];
                let result = self.make_request(node, Some(&data)).await;
                (uid, result)
            }
        }).collect();

        let results = futures::future::join_all(futures).await;

        // Process results
        let mut responses = Vec::new();
        for (uid, result) in results {
            match result {
                Ok((response, inference_time)) => {
                    if let Ok(data) = response.json::<ComputationData>().await {
                        self.state.scores[uid as usize] = 1.0 / inference_time;
                        responses.push(data.parts);
                    } else {
                        self.state.scores[uid as usize] = 0.0;
                    }
                }
                Err(_) => {
                    self.state.scores[uid as usize] = 0.0;
                }
            }
        }

        // Update state
        if !responses.is_empty() {
            let mut simd_data: Vec<_> = responses.into_iter()
                .map(|v| Simd::from_array(v.try_into().unwrap()))
                .collect();

            let normalized = self.normalize_response_data(&mut simd_data);
            self.current_row = Array1::from_vec(normalized.into_iter().map(|x| x as u64).collect());

            let bit_index = self.state.step % 64;
            let row_part = self.current_row[self.state.step as usize / 64];

            self.center_column[self.center_column.len() - 1] |=
                (row_part >> bit_index) << bit_index;
        }

        self.state.step += 1;
        self.save_state()?;

        Ok(())
    }

    pub(crate) async fn run(&mut self) {
        loop {
            if let Err(e) = self.do_step().await {
                error!("Error during evolution step {step}, {e}", step=self.state.step);
            }
        }
    }

    fn normalize_response_data(lists: &mut [Simd<u8, 32>]) -> Vec<u8> {
        fn rule_30(a: u64) -> u64 {
            a ^ ((a << 1) | (a << 2))
        }

        fn normalize_pair(a: u8, b: u8) -> (u8, u8) {
            // Convert u8 to u64 for processing
            let (new_a, new_b) = {
                let a = a as u64;
                let b = b as u64;
                let carry = a & 1;
                let mut a = a >> 1;
                let mut b = (carry << 63) | b;
                a = rule_30(a);
                b = rule_30(b);
                let msb = b >> 63;
                b &= (1 << 63) - 1;
                a = (a << 1) | msb;
                (a as u8, b as u8)  // Convert back to u8
            };
            (new_a, new_b)
        }

        let mut normalized_outputs = Vec::new();

        // Process lists
        for i in 0..lists.len() - 1 {
            let mut current_list = lists[i].to_array();
            let mut next_list = lists[i + 1].to_array();

            let (new_last, new_first) = normalize_pair(
                current_list[31],  // last element of current list
                next_list[0],       // first element of next list
            );

            current_list[31] = new_last;
            next_list[0] = new_first;

            // Update the lists with normalized values
            lists[i] = Simd::from_array(current_list);
            lists[i + 1] = Simd::from_array(next_list);

            // Extend normalized_outputs with current list
            normalized_outputs.extend_from_slice(&current_list);
        }

        // Add the last list if there was more than one list
        if lists.len() > 1 {
            normalized_outputs.extend_from_slice(&lists[lists.len() - 1].to_array());
        }

        normalized_outputs
    }
}<|MERGE_RESOLUTION|>--- conflicted
+++ resolved
@@ -14,6 +14,8 @@
 use tokio::time::{Duration, sleep};
 use tracing::{error, info};
 use crate::models::ComputationData;
+
+const VERSION_KEY: u64 = 1;
 
 struct MemoryMappedFile {
     mmap: MmapMut,
@@ -228,14 +230,8 @@
         }
 
         // Set weights if enough time has passed
-<<<<<<< HEAD
         if block - neuron_info.last_update >= config::EPOCH_LENGTH {
-            self.set_weights()?;
-=======
-        let node = &self.metagraph.nodes[&self.keypair.ss58_address()];
-        if block - node.last_updated >= EPOCH_LENGTH {
-            self.subtensor.set_weights()?;
->>>>>>> 63e90372
+            self.subtensor.set_weights(*config::NETUID, self.state.scores.iter().enumerate().collect(), VERSION_KEY)?;
         }
 
         Ok(())
