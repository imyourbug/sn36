--- conflicted
+++ resolved
@@ -2,9 +2,6 @@
 name = "validator"
 version = "0.1.0"
 edition = "2021"
-
-[dependencies]
-<<<<<<< HEAD
 tokio = { version = "1.28", features = ["full"] }
 async-trait = "0.1.68"
 substrate-interface = "0.14.0"
@@ -16,6 +13,4 @@
 ndarray = "0.15"
 rand = "0.8"
 parity-scale-codec = "3.2"
-=======
-log = { workspace = true }
->>>>>>> 554246a8
+log = { workspace = true }